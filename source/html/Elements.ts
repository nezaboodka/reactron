// The below copyright notice and the license permission notice
// shall be included in all copies or substantial portions.
// Copyright (C) 2019-2024 Nezaboodka Software <contact@nezaboodka.com>
// License: https://raw.githubusercontent.com/nezaboodka/verstak/master/LICENSE
// By contributing, you agree that your contributions will be
// automatically licensed under the license referred above.

import { RxNodeDecl, RxNodeDriver, RxNode, Delegate, Mode } from "reactronic"
import { Constants, CursorCommandDriver, El, ElKind, ElArea, ElDriver } from "./El.js"
import { HtmlElementDriver } from "./HtmlDriver.js"

// Verstak is based on two fundamental layout structures
// called section and table; and on two special non-visual
// elements called partition and group.

// Section is a layout structure, which children are layed
// out naturally: rightwards-downwards.

// Table is layout structure, which children are layed out
// over table cells.

// Partition is a special non-visual element, which begins
// new layout partition inside section or table.

// Note is either plain or markdown-formatted text
// supporting syntax highlighting for code blocks.

// Group is a special non-visual element for logical
// grouping of sections, tables and other groups.

// Section

export function Section<M = unknown>(
  declaration?: RxNodeDecl<El<HTMLElement, M>>,
  preset?: RxNodeDecl<El<HTMLElement, M>>): RxNode<El<HTMLElement, M>> {
  return RxNode.child(Drivers.section, declaration, preset)
}

// Table

export function Table<M = unknown, R = void>(
  declaration?: RxNodeDecl<El<HTMLElement, M>>,
  preset?: RxNodeDecl<El<HTMLElement, M>>): RxNode<El<HTMLElement, M>> {
  return RxNode.child(Drivers.table, declaration, preset)
}

// Partition

export function row<T = void>(builder?: (element: void) => T, shiftCursorDown?: number): void {
  rowBreak(shiftCursorDown)
  builder?.()
}

<<<<<<< HEAD
export function rowBreak(shiftCursorDown?: number): void {
  RxNode.declare(Drivers.partition)
=======
export function startNewRow(shiftCursorDown?: number): void {
  RxNode.child(Drivers.partition)
>>>>>>> aa2efae5
}

// export function declareSplitters<T>(splitViewNode: RxNode<El<T>>): RxNode<El<HTMLElement>> {
//   return (
//     Group({
//       onChange: el => {
//         for (const child of splitViewNode.children.items()) {

//         }
//       },
//     })
//   )
//   // Splitters()
// }

export function cursor(areaParams: ElArea): void {
  RxNode.child(Drivers.cursor, {
    onChange: el => {
      el.area = areaParams
    },
  })
}

// Note (either plain or html)

export function Note(content: string, formatted?: boolean,
  declaration?: RxNodeDecl<El<HTMLElement, void>>): RxNode<El<HTMLElement, void>> {
  return RxNode.child(Drivers.note, declaration, {
    onChange: el => {
      if (formatted)
        el.native.innerHTML = content
      else
        el.native.innerText = content
    },
  })
}

// Group

export function Group<M = unknown, R = void>(
  declaration?: RxNodeDecl<El<HTMLElement, M>>,
  preset?: RxNodeDecl<El<HTMLElement, M>>): RxNode<El<HTMLElement, M>> {
  return RxNode.child(Drivers.group, declaration, preset)
}

// Fragment

export function Handling<M = unknown>(
  onChange: Delegate<El<void, M>>): RxNode<El<void, M>> {
  return SyntheticElement({ mode: Mode.independentUpdate, onChange })
}

export function SyntheticElement<M = unknown>(
  declaration?: RxNodeDecl<El<void, M>>,
  preset?: RxNodeDecl<El<void, M>>): RxNode<El<void, M>> {
  return RxNode.child(Drivers.synthetic, declaration, preset)
}

// VerstakElementDriver

export class VerstakElementDriver<T extends HTMLElement> extends HtmlElementDriver<T> {
  update(node: RxNode<El<T>>): void | Promise<void> {
    const element = node.element
    // Add initial line feed automatically
    if (element.kind === ElKind.section)
<<<<<<< HEAD
      rowBreak()
    return super.update(node)
=======
      startNewRow()
    const result = super.update(node)
    return result
  }

  child(ownerNode: RxNode<El<T, any>>, childDriver: RxNodeDriver<any>, childDeclaration?: RxNodeDecl<any> | undefined, childPreset?: RxNodeDecl<any> | undefined): void {
    const el = ownerNode.element
    if (el.splitView !== undefined && !childDriver.isPartitionSeparator) {
      startNewRow()
    }
>>>>>>> aa2efae5
  }
}

const Drivers = {
  // display: flex, flex-direction: column
  section: new VerstakElementDriver<HTMLElement>(Constants.element, false, el => el.kind = ElKind.section),

  // display: grid
  table: new VerstakElementDriver<HTMLElement>(Constants.element, false, el => el.kind = ElKind.table),

  // display: block
  note: new VerstakElementDriver<HTMLElement>(Constants.element, false, el => el.kind = ElKind.note),

  // display: contents
  group: new VerstakElementDriver<HTMLElement>(Constants.group, false, el => el.kind = ElKind.group),

  // display: flex/row or contents
  partition: new VerstakElementDriver<HTMLElement>(Constants.partition, true, el => el.kind = ElKind.part),

  // cursor control element
  cursor: new CursorCommandDriver(),

  // (no element)
  synthetic: new ElDriver<HTMLElement>("synthetic", false, el => el.kind = ElKind.group) as unknown as RxNodeDriver<El<void, any>>,
}<|MERGE_RESOLUTION|>--- conflicted
+++ resolved
@@ -33,7 +33,7 @@
 export function Section<M = unknown>(
   declaration?: RxNodeDecl<El<HTMLElement, M>>,
   preset?: RxNodeDecl<El<HTMLElement, M>>): RxNode<El<HTMLElement, M>> {
-  return RxNode.child(Drivers.section, declaration, preset)
+  return RxNode.declare(Drivers.section, declaration, preset)
 }
 
 // Table
@@ -41,7 +41,7 @@
 export function Table<M = unknown, R = void>(
   declaration?: RxNodeDecl<El<HTMLElement, M>>,
   preset?: RxNodeDecl<El<HTMLElement, M>>): RxNode<El<HTMLElement, M>> {
-  return RxNode.child(Drivers.table, declaration, preset)
+  return RxNode.declare(Drivers.table, declaration, preset)
 }
 
 // Partition
@@ -51,13 +51,8 @@
   builder?.()
 }
 
-<<<<<<< HEAD
 export function rowBreak(shiftCursorDown?: number): void {
   RxNode.declare(Drivers.partition)
-=======
-export function startNewRow(shiftCursorDown?: number): void {
-  RxNode.child(Drivers.partition)
->>>>>>> aa2efae5
 }
 
 // export function declareSplitters<T>(splitViewNode: RxNode<El<T>>): RxNode<El<HTMLElement>> {
@@ -74,7 +69,7 @@
 // }
 
 export function cursor(areaParams: ElArea): void {
-  RxNode.child(Drivers.cursor, {
+  RxNode.declare(Drivers.cursor, {
     onChange: el => {
       el.area = areaParams
     },
@@ -85,7 +80,7 @@
 
 export function Note(content: string, formatted?: boolean,
   declaration?: RxNodeDecl<El<HTMLElement, void>>): RxNode<El<HTMLElement, void>> {
-  return RxNode.child(Drivers.note, declaration, {
+  return RxNode.declare(Drivers.note, declaration, {
     onChange: el => {
       if (formatted)
         el.native.innerHTML = content
@@ -100,7 +95,7 @@
 export function Group<M = unknown, R = void>(
   declaration?: RxNodeDecl<El<HTMLElement, M>>,
   preset?: RxNodeDecl<El<HTMLElement, M>>): RxNode<El<HTMLElement, M>> {
-  return RxNode.child(Drivers.group, declaration, preset)
+  return RxNode.declare(Drivers.group, declaration, preset)
 }
 
 // Fragment
@@ -113,7 +108,7 @@
 export function SyntheticElement<M = unknown>(
   declaration?: RxNodeDecl<El<void, M>>,
   preset?: RxNodeDecl<El<void, M>>): RxNode<El<void, M>> {
-  return RxNode.child(Drivers.synthetic, declaration, preset)
+  return RxNode.declare(Drivers.synthetic, declaration, preset)
 }
 
 // VerstakElementDriver
@@ -123,21 +118,16 @@
     const element = node.element
     // Add initial line feed automatically
     if (element.kind === ElKind.section)
-<<<<<<< HEAD
       rowBreak()
-    return super.update(node)
-=======
-      startNewRow()
     const result = super.update(node)
     return result
   }
 
   child(ownerNode: RxNode<El<T, any>>, childDriver: RxNodeDriver<any>, childDeclaration?: RxNodeDecl<any> | undefined, childPreset?: RxNodeDecl<any> | undefined): void {
     const el = ownerNode.element
-    if (el.splitView !== undefined && !childDriver.isPartitionSeparator) {
-      startNewRow()
+    if (el.splitView !== undefined && !childDriver.isPartition) {
+      rowBreak()
     }
->>>>>>> aa2efae5
   }
 }
 
