--- conflicted
+++ resolved
@@ -5,14 +5,9 @@
 // By contributing, you agree that your contributions will be
 // automatically licensed under the license referred above.
 
-<<<<<<< HEAD
-import { RxNode, SimpleDelegate, BaseDriver, MergedItem } from "reactronic"
-import { equalElCoords, parseElCoords } from "./ElUtils.js"
-=======
-import { RxNode, SimpleDelegate, BaseDriver, MergeList } from "reactronic"
+import { RxNode, SimpleDelegate, BaseDriver, MergedItem, MergeList } from "reactronic"
 import { clamp, equalElCoords, parseElCoords } from "./ElUtils.js"
 import { createPrioritiesForSizeChanging, relayout } from "./SplitView.js"
->>>>>>> aa2efae5
 
 // ElDriver
 
@@ -67,7 +62,6 @@
 }
 
 export enum Align {
-<<<<<<< HEAD
   default       = 0b00000000,
   // Horizontal     .....xxx
   left          = 0b00000100,
@@ -82,17 +76,6 @@
   // Combined
   centerXY      = centerX | centerY,
   stretchXY     = stretchX | stretchY,
-=======
-  default = 0b10000,
-  stretch = 0b00000,
-  left = 0b00001,
-  centerX = 0b00010,
-  right = 0b00011,
-  top = 0b00100,
-  centerY = 0b01000,
-  bottom = 0b01100,
-  center = centerX + centerY,
->>>>>>> aa2efae5
 }
 
 export type Range = {
@@ -211,16 +194,6 @@
   get width(): Range { return this._width }
   set width(value: Range) {
     const w = this._width
-<<<<<<< HEAD
-    let updated = false
-    if (value.min !== w.min) {
-      ElImpl.applyMinWidth(this, value.min ?? "")
-      updated = true
-    }
-    if (value.max !== w.max) {
-      ElImpl.applyMaxWidth(this, value.max ?? "")
-      updated = true
-=======
     const node = this.node
     const owner = node.owner as RxNode<ElImpl>
     const ownerEl = owner.element
@@ -236,7 +209,7 @@
       hostEl._width = value
       const sizesPx: Array<{ node: RxNode<ElImpl>, sizePx: number }> = []
       for (const child of owner.children.items()) {
-        if ((child.instance.element as ElImpl).native !== undefined && child.instance.driver.isPartitionSeparator) {
+        if ((child.instance.element as ElImpl).native !== undefined && child.instance.driver.isPartition) {
           sizesPx.push({ node: child.instance as RxNode<ElImpl>, sizePx: (child.instance.element as ElImpl).layoutInfo?.effectiveSizePx ?? 0 })
         }
       }
@@ -246,20 +219,15 @@
     else {
       let updated = false
       if (value.min !== w.min) {
-        Apply.minWidth(this, value.min ?? "")
+        ElImpl.applyMinWidth(this, value.min ?? "")
         updated = true
       }
       if (value.max !== w.max) {
-        Apply.maxWidth(this, value.max ?? "")
-        updated = true
-      }
-      if (value.growth !== w.growth) {
-        Apply.widthGrowth(this, value.growth ?? 0)
+        ElImpl.applyMaxWidth(this, value.max ?? "")
         updated = true
       }
       if (updated)
         this._width = value
->>>>>>> aa2efae5
     }
   }
 
@@ -338,7 +306,7 @@
   get splitView(): SplitView | undefined { return this._splitView }
   set splitView(value: SplitView | undefined) {
     if (value !== this._splitView) {
-      Apply.splitView(this, value)
+      ElImpl.applySplitView(this, value)
       this._splitView = value
     }
   }
@@ -492,7 +460,7 @@
         break
       case Align.stretchX:
         css.alignItems = "stretch"
-        css.textAlign = "justify"        
+        css.textAlign = "justify"
         break
     }
     // Vertical
@@ -505,7 +473,7 @@
       if (hostLayout.alignerY === element) {
         if (!isEffectiveAlignerY) {
           hostCss!.marginTop = "" // remove "auto"
-          throw new Error("changing alignment leader is not implemented yet")
+          // throw new Error("changing alignment leader is not implemented yet")
           // hostLayout.alignerX = ... find new leader
         }
       }
@@ -660,6 +628,30 @@
     }
   }
 
+  static applySplitView<T extends Element>(element: El<T, any>, value: SplitView | undefined): void {
+    const e = element.native
+    if (e instanceof HTMLElement) {
+      const s = e.style
+      if (value !== undefined) {
+        s.display = "flex"
+        s.position = "relative"
+        if (value === SplitView.horizontal) {
+          s.flexDirection = "row"
+          s.overflow = "scroll hidden"
+        }
+        else {
+          s.flexDirection = "column"
+          s.overflow = "hidden scroll"
+        }
+      }
+      else {
+        s.display = ""
+        s.position = ""
+        s.overflow = ""
+      }
+    }
+  }
+
   private static applyStylingPreset<T extends Element>(element: ElImpl<T, any>, secondary: boolean, styleName: string, enabled?: boolean): void {
     const native = element.native
     enabled ??= true
@@ -835,221 +827,6 @@
   }
 }
 
-<<<<<<< HEAD
-=======
-export class Apply {
-  static kind<T extends Element>(element: El<T, any>, value: ElKind): void {
-    const kind = Constants.layouts[value]
-    kind && element.native.setAttribute(Constants.kindAttrName, kind)
-    VerstakDriversByLayout[value](element as any)
-  }
-
-  static coords<T extends Element>(element: El<T, any>, value: ElCoords | undefined): void {
-    if (element.native instanceof HTMLElement) {
-      const s = element.native.style
-      if (value) {
-        const x1 = value.x1 || 1
-        const y1 = value.y1 || 1
-        const x2 = value.x2 || x1
-        const y2 = value.y2 || y1
-        s.gridArea = `${y1} / ${x1} / span ${y2 - y1 + 1} / span ${x2 - x1 + 1}`
-      }
-      else
-        s.gridArea = ""
-    }
-  }
-
-  static widthGrowth<T extends Element>(element: El<T, any>, value: number): void {
-    if (element.native instanceof HTMLElement) {
-      const s = element.native.style
-      if (value > 0) {
-        s.flexGrow = `${value}`
-        s.flexBasis = "0"
-      }
-      else {
-        s.flexGrow = ""
-        s.flexBasis = ""
-      }
-    }
-  }
-
-  static minWidth<T extends Element>(element: El<T, any>, value: string): void {
-    if (element.native instanceof HTMLElement)
-      element.native.style.minWidth = `${value}`
-  }
-
-  static maxWidth<T extends Element>(element: El<T, any>, value: string): void {
-    if (element.native instanceof HTMLElement)
-      element.native.style.maxWidth = `${value}`
-  }
-
-  static heightGrowth<T extends Element>(element: El<T, any>, value: number): void {
-    const bNode = element.node
-    const driver = bNode.driver
-    if (driver.isPartitionSeparator) {
-      if (element.native instanceof HTMLElement) {
-        const s = element.native.style
-        if (value > 0)
-          s.flexGrow = `${value}`
-        else
-          s.flexGrow = ""
-      }
-    }
-    else {
-      const hostDriver = bNode.host.driver
-      if (hostDriver.isPartitionSeparator) {
-        const host = bNode.host.seat!.instance as RxNode<El<T, any>>
-        Apply.boundsAlignment(element, Align.stretch)
-        Apply.heightGrowth(host.element, value)
-      }
-    }
-  }
-
-  static minHeight<T extends Element>(element: El<T, any>, value: string): void {
-    if (element.native instanceof HTMLElement)
-      element.native.style.minHeight = `${value}`
-  }
-
-  static maxHeight<T extends Element>(element: El<T, any>, value: string): void {
-    if (element.native instanceof HTMLElement)
-      element.native.style.maxHeight = `${value}`
-  }
-
-  static contentAlignment<T extends Element>(element: El<T, any>, value: Align): void {
-    if (element.native instanceof HTMLElement) {
-      const s = element.native.style
-      if ((value & Align.default) === 0) { // if not auto mode
-        const v = AlignToCss[(value >> 2) & 0b11]
-        const h = AlignToCss[value & 0b11]
-        const t = TextAlignCss[value & 0b11]
-        s.justifyContent = v
-        s.alignItems = h
-        s.textAlign = t
-      }
-      else
-        s.justifyContent = s.alignContent = s.textAlign = ""
-    }
-  }
-
-  static boundsAlignment<T extends Element>(element: El<T, any>, value: Align): void {
-    if (element.native instanceof HTMLElement) {
-      const s = element.native.style
-      if ((value & Align.default) === 0) { // if not auto mode
-        const v = AlignToCss[(value >> 2) & 0b11]
-        const h = AlignToCss[value & 0b11]
-        s.alignSelf = v
-        s.justifySelf = h
-      }
-      // else if (heightGrowth > 0) {
-      //   s.alignSelf = AlignToCss[Align.Stretch]
-      // }
-      else
-        s.alignSelf = s.justifySelf = ""
-    }
-  }
-
-  static contentWrapping<T extends Element>(element: El<T, any>, value: boolean): void {
-    if (element.native instanceof HTMLElement) {
-      const s = element.native.style
-      if (value) {
-        s.flexFlow = "wrap"
-        s.overflow = ""
-        s.textOverflow = ""
-        s.whiteSpace = ""
-      }
-      else {
-        s.flexFlow = ""
-        s.overflow = "hidden"
-        s.textOverflow = "ellipsis"
-        s.whiteSpace = "nowrap"
-      }
-    }
-  }
-
-  static overlayVisible<T extends Element>(element: El<T, any>, value: boolean | undefined): void {
-    const e = element.native
-    if (e instanceof HTMLElement) {
-      const s = e.style
-      const host = RxNode.findMatchingHost<El, El>(element.node, n =>
-        n.element.native instanceof HTMLElement || n.element.native instanceof SVGElement)
-      const nativeHost = host?.element.native
-      if (value === true) {
-        const doc = document.body
-        const rect = nativeHost.getBoundingClientRect()
-        if (doc.offsetWidth - rect.left > rect.right) // rightward
-          s.left = "0", s.right = ""
-        else // leftward
-          s.left = "", s.right = "0"
-        if (doc.clientHeight - rect.top > rect.bottom) // downward
-          s.top = "100%", s.bottom = ""
-        else // upward
-          s.top = "", s.bottom = "100%"
-        s.display = ""
-        s.position = "absolute"
-        s.minWidth = "100%"
-        s.boxSizing = "border-box"
-        nativeHost.style.position = "relative"
-      }
-      else {
-        nativeHost.style.position = ""
-        if (value === false)
-          s.display = "none"
-        else // overlayVisible === undefined
-          s.position = s.display = s.left = s.right = s.top = s.bottom = "" // clear
-      }
-    }
-  }
-
-  static splitView<T extends Element>(element: El<T, any>, value: SplitView | undefined): void {
-    const e = element.native
-    if (e instanceof HTMLElement) {
-      const s = e.style
-      if (value !== undefined) {
-        s.display = "flex"
-        s.position = "relative"
-        if (value === SplitView.horizontal) {
-          s.flexDirection = "row"
-          s.overflow = "scroll hidden"
-        }
-        else {
-          s.flexDirection = "column"
-          s.overflow = "hidden scroll"
-        }
-      }
-      else {
-        s.display = ""
-        s.position = ""
-        s.overflow = ""
-      }
-    }
-  }
-
-  static stylingPreset<T extends Element>(element: El<T, any>, secondary: boolean, styleName: string, enabled?: boolean): void {
-    const native = element.native
-    enabled ??= true
-    if (secondary)
-      native.classList.toggle(styleName, enabled)
-    else
-      native.className = enabled ? styleName : ""
-  }
-
-  // static findEffectiveHtmlElementHost(node: RxNode): RxNode<El<HTMLElement | SVGElement>> {
-  //   let p = node.host
-  //   while (p.seat!.instance.element.native instanceof HTMLElement === false &&
-  //     p.seat!.instance.element.native instanceof SVGElement === false && p !== node)
-  //     p = p.host
-  //   return p.seat!.instance as RxNode<El<HTMLElement | SVGElement>>
-  // }
-
-  // static findPrevSiblingHtmlElement(seat: MergedItem<RxNode>): MergedItem<RxNode<El<HTMLElement | SVGElement>>> | undefined {
-  //   let p = seat.prev
-  //   while (p && !(p.instance.element.native instanceof HTMLElement) && !(p.instance.element.native instanceof SVGElement))
-  //     p = p.prev
-  //   return p
-  // }
-}
-
->>>>>>> aa2efae5
 // Constants
 
 export const Constants = {
