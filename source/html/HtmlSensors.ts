<<<<<<< HEAD
// The below copyright notice and the license permission notice
// shall be included in all copies or substantial portions.
// Copyright (C) 2019-2021 Yury Chetyrko <ychetyrko@gmail.com>
// MIT License: https://raw.githubusercontent.com/nezaboodka/reactronic-front-web/master/LICENSE
// By contributing, you agree that your contributions will be
// automatically licensed under the license referred above.

import { transaction, trace, TraceLevel, sensitive, Sensitivity, Ref, Transaction } from 'reactronic'
import { Sensors, grabAssociatedDataList, PointerButton, AssociatedData } from '../core/api'
import { internalInstance } from '../core/System'
import { SymAssociatedData } from './HtmlApiExt'
import { DragStage, DragSensor, ResizeSensor } from './HtmlSensor'

export class HtmlSensors extends Sensors {
  private readonly resizeObserver: ResizeObserver
  currentEvent: Event | undefined = undefined
  eventSource?: HTMLElement | undefined

  readonly drag: DragSensor
  readonly resize: ResizeSensor

  private draggingStartX: number
  private draggingStartY: number
  private draggingAssociatedDataList: unknown[] | undefined
  private draggingOver: boolean

  static readonly DraggingThreshold = 4

  constructor() {
    super()
    this.eventSource = undefined
    this.drag = new DragSensor(Ref.to(this).currentEvent)
    this.resize = new ResizeSensor()
    this.resizeObserver = new ResizeObserver(this.onResize)

    this.draggingStartX = Infinity
    this.draggingStartY = Infinity
    this.draggingAssociatedDataList = undefined
    this.draggingOver = false
  }

  observeResizeOfRenderingElement(value: boolean): void {
    const instance = internalInstance<Element>()
    if (value !== instance.isResizeSensorEnabled) {
      if (value)
        this.resizeObserver.observe(instance.native!) // eslint-disable-line @typescript-eslint/no-non-null-assertion
      else
        this.resizeObserver.unobserve(instance.native!) // eslint-disable-line @typescript-eslint/no-non-null-assertion
      instance.isResizeSensorEnabled = value
    }
  }

  preventDefault(): void {
    if (this.currentEvent !== undefined)
      this.currentEvent.preventDefault()
  }

  stopPropagation(): void {
    if (this.currentEvent !== undefined)
      this.currentEvent.stopPropagation()
  }

  @transaction
  listen(element: HTMLElement | undefined, enabled: boolean = true): void {
    const existing = this.eventSource
    if (element !== existing) {
      if (existing) {
        existing.removeEventListener('focusin', this.onFocusIn, { capture: true })
        existing.removeEventListener('focusout', this.onFocusOut, { capture: true })
        existing.removeEventListener('pointermove', this.onPointerMove, { capture: true })
        existing.removeEventListener('pointerdown', this.onPointerDown, { capture: true })
        existing.removeEventListener('pointerup', this.onPointerUp, { capture: true })
        existing.removeEventListener('lostpointercapture', this.onLostPointerCapture, { capture: true })
        existing.removeEventListener('click', this.onClick, { capture: true })
        existing.removeEventListener('dblclick', this.onDblClick, { capture: true })
        existing.removeEventListener('touchstart', this.onTouchStart, { capture: true })
        existing.removeEventListener('touchend', this.onTouchEnd, { capture: true })
        existing.removeEventListener('wheel', this.onWheel, { capture: true })
        existing.removeEventListener('keydown', this.onKeyDown, { capture: true })
        existing.removeEventListener('keyup', this.onKeyUp, { capture: true })
        existing.removeEventListener('dragstart', this.onDragStart, { capture: true })
        existing.removeEventListener('dragenter', this.onDragEnter, { capture: false })
        existing.removeEventListener('dragleave', this.onDragLeave, { capture: false })
        existing.removeEventListener('dragover', this.onDragOver, { capture: true })
        existing.removeEventListener('drop', this.onDrop, { capture: true })
        existing.removeEventListener('dragend', this.onDragEnd, { capture: true })
      }
      this.eventSource = element
      if (element && enabled) {
        element.addEventListener('focusin', this.onFocusIn, { capture: true })
        element.addEventListener('focusout', this.onFocusOut, { capture: true })
        element.addEventListener('pointerover', this.onPointerOver, { capture: true })
        element.addEventListener('pointermove', this.onPointerMove, { capture: true })
        element.addEventListener('pointerdown', this.onPointerDown, { capture: true })
        element.addEventListener('pointerup', this.onPointerUp, { capture: true })
        element.addEventListener('lostpointercapture', this.onLostPointerCapture, { capture: true })
        element.addEventListener('click', this.onClick, { capture: true })
        element.addEventListener('dblclick', this.onDblClick, { capture: true })
        element.addEventListener('touchstart', this.onTouchStart, { capture: true })
        element.addEventListener('touchend', this.onTouchEnd, { capture: true })
        element.addEventListener('wheel', this.onWheel, { capture: true })
        element.addEventListener('keydown', this.onKeyDown, { capture: true })
        element.addEventListener('keyup', this.onKeyUp, { capture: true })
        element.addEventListener('dragstart', this.onDragStart, { capture: true })
        element.addEventListener('dragover', this.onDragOver, { capture: true })
        element.addEventListener('drop', this.onDrop, { capture: true })
        element.addEventListener('dragend', this.onDragEnd, { capture: true })
      }
    }
  }

  @transaction @trace(TraceLevel.Suppress)
  resetFocus(): void {
    const ei = this.eventSource?.associatedData?.focus
    this.trackFocus(ei ? [ei] : [], true)
    this.eventSource?.focus()
  }

  @transaction @trace(TraceLevel.Suppress)
  protected onFocusIn(e: FocusEvent): void {
    const path = e.composedPath()
    this.currentEvent = e
    this.doFocusIn(
      grabAssociatedDataList(path, SymAssociatedData, 'focus', 'focusImportance', this.focus.associatedDataList))
  }

  @transaction @trace(TraceLevel.Suppress)
  protected onFocusOut(e: FocusEvent): void {
    const path = e.composedPath()
    this.currentEvent = e
    this.doFocusOut(
      grabAssociatedDataList(path, SymAssociatedData, 'focus', 'focusImportance', this.focus.associatedDataList))
  }

  @transaction @trace(TraceLevel.Suppress)
  protected onPointerOver(e: PointerEvent): void {
    const path = e.composedPath()
    this.currentEvent = e
    this.doPointerOver(
      grabAssociatedDataList(path, SymAssociatedData, 'pointer', 'pointerImportance', this.pointer.associatedDataList),
      grabAssociatedDataList(path, SymAssociatedData, 'hover', 'hoverImportance', this.hover.associatedDataList),
      e.clientX, e.clientY)
  }

  @transaction @trace(TraceLevel.Suppress)
  protected onPointerMove(e: PointerEvent): void {
    const path = e.composedPath()
    this.currentEvent = e
    this.doPointerMove(
      grabAssociatedDataList(path, SymAssociatedData, 'pointer', 'pointerImportance', this.pointer.associatedDataList),
      e.pointerId, e.clientX, e.clientY)

    if (this.draggingAssociatedDataList) {
      if (!this.draggingOver) {
        if (Math.abs(e.clientX - this.draggingStartX) > HtmlSensors.DraggingThreshold ||
          Math.abs(e.clientY - this.draggingStartY) > HtmlSensors.DraggingThreshold) {
          this.draggingOver = true
          Transaction.runAs({ standalone: true }, () => {
            const d = this.drag
            d.stage = DragStage.Started
            if (this.draggingAssociatedDataList) {
              d.associatedDataList = this.draggingAssociatedDataList
              d.draggingSource = this.draggingAssociatedDataList[0]
            }
            d.draggingStartX = this.draggingStartX
            d.draggingStartY = this.draggingStartY
            d.draggingPositionX = e.clientX
            d.draggingPositionY = e.clientY
            d.draggingModifiers = this.keyboard.modifiers
            d.dropped = false
            d.revision++
          })
        }
      }
      if (this.draggingOver) {
        const d = this.drag
        this.currentEvent = e
        d.stage = DragStage.Dragging
        d.draggingPositionX = e.clientX
        d.draggingPositionY = e.clientY
        d.associatedDataList = grabAssociatedDataList(path, SymAssociatedData, 'drag', 'dragImportance', this.drag.associatedDataList)
        d.draggingModifiers = this.keyboard.modifiers
        d.revision++
      }
    }
  }

  @transaction @trace(TraceLevel.Suppress)
  protected onPointerDown(e: PointerEvent): void {
    const path = e.composedPath()
    this.currentEvent = e
    this.doPointerDown(
      grabAssociatedDataList(path, SymAssociatedData, 'pointer', 'pointerImportance', this.pointer.associatedDataList),
      grabAssociatedDataList(path, SymAssociatedData, 'focus', 'focusImportance', this.focus.associatedDataList),
      e.pointerId, e.buttons, e.clientX, e.clientY)

    const p = this.pointer
    if (p.down === PointerButton.Left) {
      const draggingSource = p.associatedDataList[0] as AssociatedData | undefined
      if (draggingSource && draggingSource.drag) {
        this.draggingStartX = e.clientX
        this.draggingStartY = e.clientY
        this.draggingAssociatedDataList = p.associatedDataList
      }
    }
  }

  @transaction @trace(TraceLevel.Suppress)
  protected onPointerUp(e: PointerEvent): void {
    const path = e.composedPath()
    this.currentEvent = e
    this.doPointerUp(
      grabAssociatedDataList(path, SymAssociatedData, 'pointer', 'pointerImportance', this.pointer.associatedDataList),
      grabAssociatedDataList(path, SymAssociatedData, 'focus', 'focusImportance', this.focus.associatedDataList),
      e.pointerId, e.buttons, e.clientX, e.clientY)

    if (this.draggingAssociatedDataList && this.draggingOver) {
      const d = this.drag
      this.currentEvent = e
      Transaction.runAs({ standalone: true }, () => {
        d.stage = DragStage.Dropped
        d.associatedDataList = grabAssociatedDataList(path, SymAssociatedData, 'drag', 'dragImportance', this.drag.associatedDataList)
        d.dropPositionX = e.clientX
        d.dropPositionY = e.clientY
        d.dropped = true
        d.revision++
      })
      Transaction.runAs({ standalone: true }, () => {
        d.stage = DragStage.Finished
        d.revision++
      })
      d.draggingSource = undefined
      d.draggingData = undefined
      d.draggingStartX = Infinity
      d.draggingStartY = Infinity
      d.draggingPositionX = Infinity
      d.draggingPositionY = Infinity
      d.dropPositionX = Infinity
      d.dropPositionY = Infinity
      d.dropped = false
      d.revision++
      this.draggingStartX = Infinity
      this.draggingStartY = Infinity
      this.draggingAssociatedDataList = undefined
      this.draggingOver = false
    }
  }

  @transaction @trace(TraceLevel.Suppress)
  protected onLostPointerCapture(e: PointerEvent): void {
    const path = e.composedPath()
    this.currentEvent = e
    this.doPointerCancel(
      grabAssociatedDataList(path, SymAssociatedData, 'pointer', 'pointerImportance', this.pointer.associatedDataList),
      grabAssociatedDataList(path, SymAssociatedData, 'focus', 'focusImportance', this.focus.associatedDataList),
      e.pointerId, e.buttons, e.clientX, e.clientY)

    this.draggingStartX = Infinity
    this.draggingStartY = Infinity
    this.draggingAssociatedDataList = undefined
  }

  @transaction @trace(TraceLevel.Suppress)
  protected onClick(e: MouseEvent): void {
    const path = e.composedPath()
    this.currentEvent = e
    this.doClick(
      grabAssociatedDataList(path, SymAssociatedData, 'pointer', 'pointerImportance', this.pointer.associatedDataList),
      grabAssociatedDataList(path, SymAssociatedData, 'focus', 'focusImportance', this.focus.associatedDataList),
      PointerButton.Left, e.clientX, e.clientY)
  }

  @transaction @trace(TraceLevel.Suppress)
  protected onDblClick(e: MouseEvent): void {
    const path = e.composedPath()
    this.currentEvent = e
    this.doDblClick(
      grabAssociatedDataList(path, SymAssociatedData, 'pointer', 'pointerImportance', this.pointer.associatedDataList),
      grabAssociatedDataList(path, SymAssociatedData, 'focus', 'focusImportance', this.focus.associatedDataList),
      PointerButton.Left, e.clientX, e.clientY)
  }

  @transaction @trace(TraceLevel.Suppress)
  protected onTouchStart(e: Event): void {
    const path = e.composedPath()
    this.currentEvent = e
    this.doTouchStart(
      grabAssociatedDataList(path, SymAssociatedData, 'pointer', 'pointerImportance', this.pointer.associatedDataList),
      grabAssociatedDataList(path, SymAssociatedData, 'focus', 'focusImportance', this.focus.associatedDataList))
  }

  @transaction @trace(TraceLevel.Suppress)
  protected onTouchEnd(e: Event): void {
    const path = e.composedPath()
    this.currentEvent = e
    this.doTouchEnd(
      grabAssociatedDataList(path, SymAssociatedData, 'pointer', 'pointerImportance', this.pointer.associatedDataList))
  }

  @transaction @trace(TraceLevel.Suppress)
  protected onWheel(e: WheelEvent): void {
    const path = e.composedPath()
    this.currentEvent = e
    this.doWheel(
      grabAssociatedDataList(path, SymAssociatedData, 'scroll', 'scrollImportance', this.scroll.associatedDataList),
      grabAssociatedDataList(path, SymAssociatedData, 'focus', 'focusImportance', this.focus.associatedDataList),
      e.deltaX, e.deltaY, e.clientX, e.clientY)
  }

  @transaction @trace(TraceLevel.Suppress)
  protected onKeyDown(e: KeyboardEvent): void {
    const path = e.composedPath()
    this.currentEvent = e
    this.doKeyDown(
      grabAssociatedDataList(path, SymAssociatedData, 'keyboard', 'keyboardImportance', this.keyboard.associatedDataList), e.key)
  }

  @transaction @trace(TraceLevel.Suppress)
  protected onKeyUp(e: KeyboardEvent): void {
    const path = e.composedPath()
    this.currentEvent = e
    this.doKeyUp(
      grabAssociatedDataList(path, SymAssociatedData, 'keyboard', 'keyboardImportance', this.keyboard.associatedDataList), e.key)
  }

  @transaction @trace(TraceLevel.Suppress)
  protected onDragStart(e: DragEvent): void {
    const path = e.composedPath()
    const associatedDataList = grabAssociatedDataList(path, SymAssociatedData, 'drag', 'dragImportance', this.drag.associatedDataList)
    const d = this.drag
    this.currentEvent = e
    d.stage = DragStage.Started
    d.associatedDataList = associatedDataList
    d.draggingSource = associatedDataList[0]
    d.draggingStartX = e.clientX
    d.draggingStartY = e.clientY
    d.draggingPositionX = e.clientX
    d.draggingPositionY = e.clientY
    d.draggingModifiers = this.keyboard.modifiers
    d.dropped = false
    d.revision++
  }

  @transaction @trace(TraceLevel.Suppress)
  protected onDragEnter(e: DragEvent): void {
    const d = this.drag
    this.currentEvent = e
    d.stage = DragStage.Dragging
    d.draggingPositionX = e.clientX
    d.draggingPositionY = e.clientY
    d.draggingModifiers = this.keyboard.modifiers
    d.revision++
  }

  @transaction @trace(TraceLevel.Suppress)
  protected onDragLeave(e: DragEvent): void {
    const d = this.drag
    this.currentEvent = e
    d.stage = DragStage.Dragging
    d.draggingPositionX = e.clientX
    d.draggingPositionY = e.clientY
    d.draggingModifiers = this.keyboard.modifiers
    d.revision++
  }

  @transaction @trace(TraceLevel.Suppress)
  protected onDragOver(e: DragEvent): void {
    const path = e.composedPath()
    const d = this.drag
    this.currentEvent = e
    sensitive(Sensitivity.ReactEvenOnSameValueAssignment, () => d.stage = DragStage.Dragging)
    d.draggingPositionX = e.clientX
    d.draggingPositionY = e.clientY
    d.associatedDataList = grabAssociatedDataList(path, SymAssociatedData, 'drag', 'dragImportance', this.drag.associatedDataList)
    d.revision++
  }

  @transaction @trace(TraceLevel.Suppress)
  protected onDrop(e: DragEvent): void {
    const path = e.composedPath()
    const d = this.drag
    this.currentEvent = e
    d.stage = DragStage.Dropped
    d.associatedDataList = grabAssociatedDataList(path, SymAssociatedData, 'drag', 'dragImportance', this.drag.associatedDataList)
    d.dropPositionX = e.clientX
    d.dropPositionY = e.clientY
    d.dropped = true
    d.revision++
  }

  @transaction @trace(TraceLevel.Suppress)
  protected onDragEnd(e: DragEvent): void {
    const path = e.composedPath()
    const d = this.drag
    Transaction.runAs({ standalone: true }, () => {
      this.currentEvent = e
      d.stage = DragStage.Finished
      d.associatedDataList = grabAssociatedDataList(path, SymAssociatedData, 'drag', 'dragImportance', this.drag.associatedDataList)
      d.dropPositionX = e.clientX
      d.dropPositionY = e.clientY
      d.revision++
    })
    d.draggingSource = undefined
    d.draggingData = undefined
    d.draggingStartX = Infinity
    d.draggingStartY = Infinity
    d.draggingPositionX = Infinity
    d.draggingPositionY = Infinity
    d.dropPositionX = Infinity
    d.dropPositionY = Infinity
    d.dropped = false
    d.revision++
  }

  @transaction @trace(TraceLevel.Suppress)
  protected onResize(entries: Array<ResizeObserverEntry>): void {
    const r = this.resize
    r.revision++
    r.resizedElements = entries.map(entry => {
      const element = entry.target as Element
      return {
        borderBoxSize: entry.borderBoxSize,
        contentBoxSize: entry.contentBoxSize,
        contentRect: entry.contentRect,
        resizeData: element.associatedData.resize,
      }
    })
    r.associatedDataList = entries.map(x => {
      const element = x.target as Element
      return element.associatedData
    })
  }

  protected setPointerCapture(pointerId: number): boolean {
    this.eventSource?.setPointerCapture(pointerId)
    return this.eventSource instanceof HTMLElement
  }

  protected releasePointerCapture(pointerId: number): boolean {
    this.eventSource?.releasePointerCapture(pointerId)
    return false
  }
}
=======
// The below copyright notice and the license permission notice
// shall be included in all copies or substantial portions.
// Copyright (C) 2019-2021 Yury Chetyrko <ychetyrko@gmail.com>
// MIT License: https://raw.githubusercontent.com/nezaboodka/reactronic-front-web/master/LICENSE
// By contributing, you agree that your contributions will be
// automatically licensed under the license referred above.

import { transaction, trace, TraceLevel, sensitive, Sensitivity, Ref, Transaction } from 'reactronic'
import { Sensors, grabAssociatedData, PointerButton } from '../core/api'
import { internalInstance } from '../core/System'
import { SymAssociatedData } from './HtmlApiExt'
import { DragStage, DragSensor, ResizeSensor } from './HtmlSensor'

export class HtmlSensors extends Sensors {
  private readonly resizeObserver: ResizeObserver
  currentEvent: Event | undefined = undefined
  eventSource?: HTMLElement | null

  readonly drag: DragSensor
  readonly resize: ResizeSensor

  constructor() {
    super()
    this.eventSource = undefined
    this.drag = new DragSensor(Ref.to(this).currentEvent)
    this.resize = new ResizeSensor()
    this.resizeObserver = new ResizeObserver(this.onResize)
  }

  observeResizeOfRenderingElement(value: boolean): void {
    const instance = internalInstance<Element>()
    if (value !== instance.isResizeSensorEnabled) {
      if (value)
        this.resizeObserver.observe(instance.native!) // eslint-disable-line @typescript-eslint/no-non-null-assertion
      else
        this.resizeObserver.unobserve(instance.native!) // eslint-disable-line @typescript-eslint/no-non-null-assertion
      instance.isResizeSensorEnabled = value
    }
  }

  preventDefault(): void {
    if (this.currentEvent !== undefined)
      this.currentEvent.preventDefault()
  }

  stopPropagation(): void {
    if (this.currentEvent !== undefined)
      this.currentEvent.stopPropagation()
  }

  @transaction
  listen(element: HTMLElement | undefined, enabled: boolean = true): void {
    const existing = this.eventSource
    if (element !== existing) {
      if (existing) {
        existing.removeEventListener('focusin', this.onFocusIn, { capture: true })
        existing.removeEventListener('focusout', this.onFocusOut, { capture: true })
        existing.removeEventListener('pointermove', this.onPointerMove, { capture: true })
        existing.removeEventListener('pointerdown', this.onPointerDown, { capture: true })
        existing.removeEventListener('pointerup', this.onPointerUp, { capture: true })
        existing.removeEventListener('lostpointercapture', this.onLostPointerCapture, { capture: true })
        existing.removeEventListener('click', this.onClick, { capture: true })
        existing.removeEventListener('dblclick', this.onDblClick, { capture: true })
        existing.removeEventListener('touchstart', this.onTouchStart, { capture: true })
        existing.removeEventListener('touchend', this.onTouchEnd, { capture: true })
        existing.removeEventListener('wheel', this.onWheel, { capture: true })
        existing.removeEventListener('keydown', this.onKeyDown, { capture: true })
        existing.removeEventListener('keyup', this.onKeyUp, { capture: true })
        existing.removeEventListener('dragstart', this.onDragStart, { capture: true })
        existing.removeEventListener('dragenter', this.onDragEnter, { capture: false })
        existing.removeEventListener('dragleave', this.onDragLeave, { capture: false })
        existing.removeEventListener('dragover', this.onDragOver, { capture: true })
        existing.removeEventListener('drop', this.onDrop, { capture: true })
        existing.removeEventListener('dragend', this.onDragEnd, { capture: true })
      }
      this.eventSource = element
      if (element && enabled) {
        element.addEventListener('focusin', this.onFocusIn, { capture: true })
        element.addEventListener('focusout', this.onFocusOut, { capture: true })
        element.addEventListener('pointerover', this.onPointerOver, { capture: true })
        element.addEventListener('pointermove', this.onPointerMove, { capture: true })
        element.addEventListener('pointerdown', this.onPointerDown, { capture: true })
        element.addEventListener('pointerup', this.onPointerUp, { capture: true })
        element.addEventListener('lostpointercapture', this.onLostPointerCapture, { capture: true })
        element.addEventListener('click', this.onClick, { capture: true })
        element.addEventListener('dblclick', this.onDblClick, { capture: true })
        element.addEventListener('touchstart', this.onTouchStart, { capture: true })
        element.addEventListener('touchend', this.onTouchEnd, { capture: true })
        element.addEventListener('wheel', this.onWheel, { capture: true })
        element.addEventListener('keydown', this.onKeyDown, { capture: true })
        element.addEventListener('keyup', this.onKeyUp, { capture: true })
        element.addEventListener('dragstart', this.onDragStart, { capture: true })
        element.addEventListener('dragover', this.onDragOver, { capture: true })
        element.addEventListener('drop', this.onDrop, { capture: true })
        element.addEventListener('dragend', this.onDragEnd, { capture: true })
      }
    }
  }

  @transaction @trace(TraceLevel.Suppress)
  resetFocus(): void {
    const ei = this.eventSource?.associatedData?.focus
    this.trackFocus(ei ? [ei] : [], true)
    this.eventSource?.focus()
  }

  @transaction @trace(TraceLevel.Suppress)
  protected onFocusIn(e: FocusEvent): void {
    const path = e.composedPath()
    this.currentEvent = e
    this.doFocusIn(
      grabAssociatedData(path, SymAssociatedData, 'focus', 'focusImportance', this.focus.associatedDataPath))
  }

  @transaction @trace(TraceLevel.Suppress)
  protected onFocusOut(e: FocusEvent): void {
    const path = e.composedPath()
    this.currentEvent = e
    this.doFocusOut(
      grabAssociatedData(path, SymAssociatedData, 'focus', 'focusImportance', this.focus.associatedDataPath))
  }

  @transaction @trace(TraceLevel.Suppress)
  protected onPointerOver(e: PointerEvent): void {
    const path = e.composedPath()
    this.currentEvent = e
    this.doPointerOver(
      grabAssociatedData(path, SymAssociatedData, 'pointer', 'pointerImportance', this.pointer.associatedDataPath),
      grabAssociatedData(path, SymAssociatedData, 'hover', 'hoverImportance', this.hover.associatedDataPath),
      e.clientX, e.clientY)
  }

  @transaction @trace(TraceLevel.Suppress)
  protected onPointerMove(e: PointerEvent): void {
    const path = e.composedPath()
    this.currentEvent = e
    this.doPointerMove(
      grabAssociatedData(path, SymAssociatedData, 'pointer', 'pointerImportance', this.pointer.associatedDataPath),
      e.pointerId, e.clientX, e.clientY)
  }

  @transaction @trace(TraceLevel.Suppress)
  protected onPointerDown(e: PointerEvent): void {
    const path = e.composedPath()
    this.currentEvent = e
    this.doPointerDown(
      grabAssociatedData(path, SymAssociatedData, 'pointer', 'pointerImportance', this.pointer.associatedDataPath),
      grabAssociatedData(path, SymAssociatedData, 'focus', 'focusImportance', this.focus.associatedDataPath),
      e.pointerId, e.buttons, e.clientX, e.clientY)
  }

  @transaction @trace(TraceLevel.Suppress)
  protected onPointerUp(e: PointerEvent): void {
    const path = e.composedPath()
    this.currentEvent = e
    this.doPointerUp(
      grabAssociatedData(path, SymAssociatedData, 'pointer', 'pointerImportance', this.pointer.associatedDataPath),
      grabAssociatedData(path, SymAssociatedData, 'focus', 'focusImportance', this.focus.associatedDataPath),
      e.pointerId, e.buttons, e.clientX, e.clientY)
  }

  @transaction @trace(TraceLevel.Suppress)
  protected onLostPointerCapture(e: PointerEvent): void {
    const path = e.composedPath()
    this.currentEvent = e
    this.doPointerCancel(
      grabAssociatedData(path, SymAssociatedData, 'pointer', 'pointerImportance', this.pointer.associatedDataPath),
      grabAssociatedData(path, SymAssociatedData, 'focus', 'focusImportance', this.focus.associatedDataPath),
      e.pointerId, e.buttons, e.clientX, e.clientY)
  }

  @transaction @trace(TraceLevel.Suppress)
  protected onClick(e: MouseEvent): void {
    const path = e.composedPath()
    this.currentEvent = e
    this.doClick(
      grabAssociatedData(path, SymAssociatedData, 'pointer', 'pointerImportance', this.pointer.associatedDataPath),
      grabAssociatedData(path, SymAssociatedData, 'focus', 'focusImportance', this.focus.associatedDataPath),
      PointerButton.Left, e.clientX, e.clientY)
  }

  @transaction @trace(TraceLevel.Suppress)
  protected onDblClick(e: MouseEvent): void {
    const path = e.composedPath()
    this.currentEvent = e
    this.doDblClick(
      grabAssociatedData(path, SymAssociatedData, 'pointer', 'pointerImportance', this.pointer.associatedDataPath),
      grabAssociatedData(path, SymAssociatedData, 'focus', 'focusImportance', this.focus.associatedDataPath),
      PointerButton.Left, e.clientX, e.clientY)
  }

  @transaction @trace(TraceLevel.Suppress)
  protected onTouchStart(e: Event): void {
    const path = e.composedPath()
    this.currentEvent = e
    this.doTouchStart(
      grabAssociatedData(path, SymAssociatedData, 'pointer', 'pointerImportance', this.pointer.associatedDataPath),
      grabAssociatedData(path, SymAssociatedData, 'focus', 'focusImportance', this.focus.associatedDataPath))
  }

  @transaction @trace(TraceLevel.Suppress)
  protected onTouchEnd(e: Event): void {
    const path = e.composedPath()
    this.currentEvent = e
    this.doTouchEnd(
      grabAssociatedData(path, SymAssociatedData, 'pointer', 'pointerImportance', this.pointer.associatedDataPath))
  }

  @transaction @trace(TraceLevel.Suppress)
  protected onWheel(e: WheelEvent): void {
    const path = e.composedPath()
    this.currentEvent = e
    this.doWheel(
      grabAssociatedData(path, SymAssociatedData, 'scroll', 'scrollImportance', this.scroll.associatedDataPath),
      grabAssociatedData(path, SymAssociatedData, 'focus', 'focusImportance', this.focus.associatedDataPath),
      e.deltaX, e.deltaY, e.clientX, e.clientY)
  }

  @transaction @trace(TraceLevel.Suppress)
  protected onKeyDown(e: KeyboardEvent): void {
    const path = e.composedPath()
    this.currentEvent = e
    this.doKeyDown(
      grabAssociatedData(path, SymAssociatedData, 'keyboard', 'keyboardImportance', this.keyboard.associatedDataPath), e.key)
  }

  @transaction @trace(TraceLevel.Suppress)
  protected onKeyUp(e: KeyboardEvent): void {
    const path = e.composedPath()
    this.currentEvent = e
    this.doKeyUp(
      grabAssociatedData(path, SymAssociatedData, 'keyboard', 'keyboardImportance', this.keyboard.associatedDataPath), e.key)
  }

  @transaction @trace(TraceLevel.Suppress)
  protected onDragStart(e: DragEvent): void {
    const path = e.composedPath()
    const associatedDataList = grabAssociatedData(path, SymAssociatedData, 'drag', 'dragImportance', this.drag.associatedDataPath)
    const d = this.drag
    this.currentEvent = e
    d.stage = DragStage.Started
    d.associatedDataPath = associatedDataList
    d.draggingSource = associatedDataList[0]
    d.draggingStartX = e.clientX
    d.draggingStartY = e.clientY
    d.draggingPositionX = e.clientX
    d.draggingPositionY = e.clientY
    d.draggingModifiers = this.keyboard.modifiers
    d.dropped = false
    d.revision++
  }

  @transaction @trace(TraceLevel.Suppress)
  protected onDragEnter(e: DragEvent): void {
    const d = this.drag
    this.currentEvent = e
    d.stage = DragStage.Dragging
    d.draggingPositionX = e.clientX
    d.draggingPositionY = e.clientY
    d.draggingModifiers = this.keyboard.modifiers
    d.revision++
  }

  @transaction @trace(TraceLevel.Suppress)
  protected onDragLeave(e: DragEvent): void {
    const d = this.drag
    this.currentEvent = e
    d.stage = DragStage.Dragging
    d.draggingPositionX = e.clientX
    d.draggingPositionY = e.clientY
    d.draggingModifiers = this.keyboard.modifiers
    d.revision++
  }

  @transaction @trace(TraceLevel.Suppress)
  protected onDragOver(e: DragEvent): void {
    const path = e.composedPath()
    const d = this.drag
    this.currentEvent = e
    sensitive(Sensitivity.ReactEvenOnSameValueAssignment, () => d.stage = DragStage.Dragging)
    d.draggingPositionX = e.clientX
    d.draggingPositionY = e.clientY
    d.associatedDataPath = grabAssociatedData(path, SymAssociatedData, 'drag', 'dragImportance', this.drag.associatedDataPath)
    d.revision++
  }

  @transaction @trace(TraceLevel.Suppress)
  protected onDrop(e: DragEvent): void {
    const path = e.composedPath()
    const d = this.drag
    this.currentEvent = e
    d.stage = DragStage.Dropped
    d.associatedDataPath = grabAssociatedData(path, SymAssociatedData, 'drag', 'dragImportance', this.drag.associatedDataPath)
    d.dropPositionX = e.clientX
    d.dropPositionY = e.clientY
    d.dropped = true
    d.revision++
  }

  @transaction @trace(TraceLevel.Suppress)
  protected onDragEnd(e: DragEvent): void {
    const path = e.composedPath()
    const d = this.drag
    Transaction.runAs({ standalone: true }, () => {
      this.currentEvent = e
      d.stage = DragStage.Finished
      d.associatedDataPath = grabAssociatedData(path, SymAssociatedData, 'drag', 'dragImportance', this.drag.associatedDataPath)
      d.dropPositionX = e.clientX
      d.dropPositionY = e.clientY
      d.revision++
    })
    d.draggingSource = undefined
    d.draggingData = undefined
    d.draggingStartX = Infinity
    d.draggingStartY = Infinity
    d.draggingPositionX = Infinity
    d.draggingPositionY = Infinity
    d.dropPositionX = Infinity
    d.dropPositionY = Infinity
    d.dropped = false
    d.revision++
  }

  @transaction @trace(TraceLevel.Suppress)
  protected onResize(entries: Array<ResizeObserverEntry>): void {
    const r = this.resize
    r.revision++
    r.resizedElements = entries.map(entry => {
      const element = entry.target as Element
      return {
        borderBoxSize: entry.borderBoxSize,
        contentBoxSize: entry.contentBoxSize,
        contentRect: entry.contentRect,
        resizeData: element.associatedData.resize,
      }
    })
    r.associatedDataPath = entries.map(x => {
      const element = x.target as Element
      return element.associatedData
    })
  }

  protected setPointerCapture(pointerId: number): boolean {
    this.eventSource?.setPointerCapture(pointerId)
    return this.eventSource instanceof HTMLElement
  }

  protected releasePointerCapture(pointerId: number): boolean {
    this.eventSource?.releasePointerCapture(pointerId)
    return false
  }
}
>>>>>>> c36c4b1b
<|MERGE_RESOLUTION|>--- conflicted
+++ resolved
@@ -1,4 +1,3 @@
-<<<<<<< HEAD
 // The below copyright notice and the license permission notice
 // shall be included in all copies or substantial portions.
 // Copyright (C) 2019-2021 Yury Chetyrko <ychetyrko@gmail.com>
@@ -7,7 +6,7 @@
 // automatically licensed under the license referred above.
 
 import { transaction, trace, TraceLevel, sensitive, Sensitivity, Ref, Transaction } from 'reactronic'
-import { Sensors, grabAssociatedDataList, PointerButton, AssociatedData } from '../core/api'
+import { Sensors, grabAssociatedData, PointerButton, AssociatedData } from '../core/api'
 import { internalInstance } from '../core/System'
 import { SymAssociatedData } from './HtmlApiExt'
 import { DragStage, DragSensor, ResizeSensor } from './HtmlSensor'
@@ -15,14 +14,14 @@
 export class HtmlSensors extends Sensors {
   private readonly resizeObserver: ResizeObserver
   currentEvent: Event | undefined = undefined
-  eventSource?: HTMLElement | undefined
+  eventSource?: HTMLElement | null
 
   readonly drag: DragSensor
   readonly resize: ResizeSensor
 
   private draggingStartX: number
   private draggingStartY: number
-  private draggingAssociatedDataList: unknown[] | undefined
+  private draggingAssociatedDataPath: unknown[] | undefined
   private draggingOver: boolean
 
   static readonly DraggingThreshold = 4
@@ -36,7 +35,7 @@
 
     this.draggingStartX = Infinity
     this.draggingStartY = Infinity
-    this.draggingAssociatedDataList = undefined
+    this.draggingAssociatedDataPath = undefined
     this.draggingOver = false
   }
 
@@ -122,7 +121,7 @@
     const path = e.composedPath()
     this.currentEvent = e
     this.doFocusIn(
-      grabAssociatedDataList(path, SymAssociatedData, 'focus', 'focusImportance', this.focus.associatedDataList))
+      grabAssociatedData(path, SymAssociatedData, 'focus', 'focusImportance', this.focus.associatedDataPath))
   }
 
   @transaction @trace(TraceLevel.Suppress)
@@ -130,7 +129,7 @@
     const path = e.composedPath()
     this.currentEvent = e
     this.doFocusOut(
-      grabAssociatedDataList(path, SymAssociatedData, 'focus', 'focusImportance', this.focus.associatedDataList))
+      grabAssociatedData(path, SymAssociatedData, 'focus', 'focusImportance', this.focus.associatedDataPath))
   }
 
   @transaction @trace(TraceLevel.Suppress)
@@ -138,8 +137,8 @@
     const path = e.composedPath()
     this.currentEvent = e
     this.doPointerOver(
-      grabAssociatedDataList(path, SymAssociatedData, 'pointer', 'pointerImportance', this.pointer.associatedDataList),
-      grabAssociatedDataList(path, SymAssociatedData, 'hover', 'hoverImportance', this.hover.associatedDataList),
+      grabAssociatedData(path, SymAssociatedData, 'pointer', 'pointerImportance', this.pointer.associatedDataPath),
+      grabAssociatedData(path, SymAssociatedData, 'hover', 'hoverImportance', this.hover.associatedDataPath),
       e.clientX, e.clientY)
   }
 
@@ -148,10 +147,10 @@
     const path = e.composedPath()
     this.currentEvent = e
     this.doPointerMove(
-      grabAssociatedDataList(path, SymAssociatedData, 'pointer', 'pointerImportance', this.pointer.associatedDataList),
+      grabAssociatedData(path, SymAssociatedData, 'pointer', 'pointerImportance', this.pointer.associatedDataPath),
       e.pointerId, e.clientX, e.clientY)
 
-    if (this.draggingAssociatedDataList) {
+    if (this.draggingAssociatedDataPath) {
       if (!this.draggingOver) {
         if (Math.abs(e.clientX - this.draggingStartX) > HtmlSensors.DraggingThreshold ||
           Math.abs(e.clientY - this.draggingStartY) > HtmlSensors.DraggingThreshold) {
@@ -159,9 +158,9 @@
           Transaction.runAs({ standalone: true }, () => {
             const d = this.drag
             d.stage = DragStage.Started
-            if (this.draggingAssociatedDataList) {
-              d.associatedDataList = this.draggingAssociatedDataList
-              d.draggingSource = this.draggingAssociatedDataList[0]
+            if (this.draggingAssociatedDataPath) {
+              d.associatedDataPath = this.draggingAssociatedDataPath
+              d.draggingSource = this.draggingAssociatedDataPath[0]
             }
             d.draggingStartX = this.draggingStartX
             d.draggingStartY = this.draggingStartY
@@ -179,7 +178,7 @@
         d.stage = DragStage.Dragging
         d.draggingPositionX = e.clientX
         d.draggingPositionY = e.clientY
-        d.associatedDataList = grabAssociatedDataList(path, SymAssociatedData, 'drag', 'dragImportance', this.drag.associatedDataList)
+        d.associatedDataPath = grabAssociatedData(path, SymAssociatedData, 'drag', 'dragImportance', this.drag.associatedDataPath)
         d.draggingModifiers = this.keyboard.modifiers
         d.revision++
       }
@@ -191,17 +190,17 @@
     const path = e.composedPath()
     this.currentEvent = e
     this.doPointerDown(
-      grabAssociatedDataList(path, SymAssociatedData, 'pointer', 'pointerImportance', this.pointer.associatedDataList),
-      grabAssociatedDataList(path, SymAssociatedData, 'focus', 'focusImportance', this.focus.associatedDataList),
+      grabAssociatedData(path, SymAssociatedData, 'pointer', 'pointerImportance', this.pointer.associatedDataPath),
+      grabAssociatedData(path, SymAssociatedData, 'focus', 'focusImportance', this.focus.associatedDataPath),
       e.pointerId, e.buttons, e.clientX, e.clientY)
 
     const p = this.pointer
     if (p.down === PointerButton.Left) {
-      const draggingSource = p.associatedDataList[0] as AssociatedData | undefined
+      const draggingSource = p.associatedDataPath[0] as AssociatedData | undefined
       if (draggingSource && draggingSource.drag) {
         this.draggingStartX = e.clientX
         this.draggingStartY = e.clientY
-        this.draggingAssociatedDataList = p.associatedDataList
+        this.draggingAssociatedDataPath = p.associatedDataPath
       }
     }
   }
@@ -211,16 +210,16 @@
     const path = e.composedPath()
     this.currentEvent = e
     this.doPointerUp(
-      grabAssociatedDataList(path, SymAssociatedData, 'pointer', 'pointerImportance', this.pointer.associatedDataList),
-      grabAssociatedDataList(path, SymAssociatedData, 'focus', 'focusImportance', this.focus.associatedDataList),
+      grabAssociatedData(path, SymAssociatedData, 'pointer', 'pointerImportance', this.pointer.associatedDataPath),
+      grabAssociatedData(path, SymAssociatedData, 'focus', 'focusImportance', this.focus.associatedDataPath),
       e.pointerId, e.buttons, e.clientX, e.clientY)
 
-    if (this.draggingAssociatedDataList && this.draggingOver) {
+    if (this.draggingAssociatedDataPath && this.draggingOver) {
       const d = this.drag
       this.currentEvent = e
       Transaction.runAs({ standalone: true }, () => {
         d.stage = DragStage.Dropped
-        d.associatedDataList = grabAssociatedDataList(path, SymAssociatedData, 'drag', 'dragImportance', this.drag.associatedDataList)
+        d.associatedDataPath = grabAssociatedData(path, SymAssociatedData, 'drag', 'dragImportance', this.drag.associatedDataPath)
         d.dropPositionX = e.clientX
         d.dropPositionY = e.clientY
         d.dropped = true
@@ -242,7 +241,7 @@
       d.revision++
       this.draggingStartX = Infinity
       this.draggingStartY = Infinity
-      this.draggingAssociatedDataList = undefined
+      this.draggingAssociatedDataPath = undefined
       this.draggingOver = false
     }
   }
@@ -252,366 +251,13 @@
     const path = e.composedPath()
     this.currentEvent = e
     this.doPointerCancel(
-      grabAssociatedDataList(path, SymAssociatedData, 'pointer', 'pointerImportance', this.pointer.associatedDataList),
-      grabAssociatedDataList(path, SymAssociatedData, 'focus', 'focusImportance', this.focus.associatedDataList),
+      grabAssociatedData(path, SymAssociatedData, 'pointer', 'pointerImportance', this.pointer.associatedDataPath),
+      grabAssociatedData(path, SymAssociatedData, 'focus', 'focusImportance', this.focus.associatedDataPath),
       e.pointerId, e.buttons, e.clientX, e.clientY)
 
     this.draggingStartX = Infinity
     this.draggingStartY = Infinity
-    this.draggingAssociatedDataList = undefined
-  }
-
-  @transaction @trace(TraceLevel.Suppress)
-  protected onClick(e: MouseEvent): void {
-    const path = e.composedPath()
-    this.currentEvent = e
-    this.doClick(
-      grabAssociatedDataList(path, SymAssociatedData, 'pointer', 'pointerImportance', this.pointer.associatedDataList),
-      grabAssociatedDataList(path, SymAssociatedData, 'focus', 'focusImportance', this.focus.associatedDataList),
-      PointerButton.Left, e.clientX, e.clientY)
-  }
-
-  @transaction @trace(TraceLevel.Suppress)
-  protected onDblClick(e: MouseEvent): void {
-    const path = e.composedPath()
-    this.currentEvent = e
-    this.doDblClick(
-      grabAssociatedDataList(path, SymAssociatedData, 'pointer', 'pointerImportance', this.pointer.associatedDataList),
-      grabAssociatedDataList(path, SymAssociatedData, 'focus', 'focusImportance', this.focus.associatedDataList),
-      PointerButton.Left, e.clientX, e.clientY)
-  }
-
-  @transaction @trace(TraceLevel.Suppress)
-  protected onTouchStart(e: Event): void {
-    const path = e.composedPath()
-    this.currentEvent = e
-    this.doTouchStart(
-      grabAssociatedDataList(path, SymAssociatedData, 'pointer', 'pointerImportance', this.pointer.associatedDataList),
-      grabAssociatedDataList(path, SymAssociatedData, 'focus', 'focusImportance', this.focus.associatedDataList))
-  }
-
-  @transaction @trace(TraceLevel.Suppress)
-  protected onTouchEnd(e: Event): void {
-    const path = e.composedPath()
-    this.currentEvent = e
-    this.doTouchEnd(
-      grabAssociatedDataList(path, SymAssociatedData, 'pointer', 'pointerImportance', this.pointer.associatedDataList))
-  }
-
-  @transaction @trace(TraceLevel.Suppress)
-  protected onWheel(e: WheelEvent): void {
-    const path = e.composedPath()
-    this.currentEvent = e
-    this.doWheel(
-      grabAssociatedDataList(path, SymAssociatedData, 'scroll', 'scrollImportance', this.scroll.associatedDataList),
-      grabAssociatedDataList(path, SymAssociatedData, 'focus', 'focusImportance', this.focus.associatedDataList),
-      e.deltaX, e.deltaY, e.clientX, e.clientY)
-  }
-
-  @transaction @trace(TraceLevel.Suppress)
-  protected onKeyDown(e: KeyboardEvent): void {
-    const path = e.composedPath()
-    this.currentEvent = e
-    this.doKeyDown(
-      grabAssociatedDataList(path, SymAssociatedData, 'keyboard', 'keyboardImportance', this.keyboard.associatedDataList), e.key)
-  }
-
-  @transaction @trace(TraceLevel.Suppress)
-  protected onKeyUp(e: KeyboardEvent): void {
-    const path = e.composedPath()
-    this.currentEvent = e
-    this.doKeyUp(
-      grabAssociatedDataList(path, SymAssociatedData, 'keyboard', 'keyboardImportance', this.keyboard.associatedDataList), e.key)
-  }
-
-  @transaction @trace(TraceLevel.Suppress)
-  protected onDragStart(e: DragEvent): void {
-    const path = e.composedPath()
-    const associatedDataList = grabAssociatedDataList(path, SymAssociatedData, 'drag', 'dragImportance', this.drag.associatedDataList)
-    const d = this.drag
-    this.currentEvent = e
-    d.stage = DragStage.Started
-    d.associatedDataList = associatedDataList
-    d.draggingSource = associatedDataList[0]
-    d.draggingStartX = e.clientX
-    d.draggingStartY = e.clientY
-    d.draggingPositionX = e.clientX
-    d.draggingPositionY = e.clientY
-    d.draggingModifiers = this.keyboard.modifiers
-    d.dropped = false
-    d.revision++
-  }
-
-  @transaction @trace(TraceLevel.Suppress)
-  protected onDragEnter(e: DragEvent): void {
-    const d = this.drag
-    this.currentEvent = e
-    d.stage = DragStage.Dragging
-    d.draggingPositionX = e.clientX
-    d.draggingPositionY = e.clientY
-    d.draggingModifiers = this.keyboard.modifiers
-    d.revision++
-  }
-
-  @transaction @trace(TraceLevel.Suppress)
-  protected onDragLeave(e: DragEvent): void {
-    const d = this.drag
-    this.currentEvent = e
-    d.stage = DragStage.Dragging
-    d.draggingPositionX = e.clientX
-    d.draggingPositionY = e.clientY
-    d.draggingModifiers = this.keyboard.modifiers
-    d.revision++
-  }
-
-  @transaction @trace(TraceLevel.Suppress)
-  protected onDragOver(e: DragEvent): void {
-    const path = e.composedPath()
-    const d = this.drag
-    this.currentEvent = e
-    sensitive(Sensitivity.ReactEvenOnSameValueAssignment, () => d.stage = DragStage.Dragging)
-    d.draggingPositionX = e.clientX
-    d.draggingPositionY = e.clientY
-    d.associatedDataList = grabAssociatedDataList(path, SymAssociatedData, 'drag', 'dragImportance', this.drag.associatedDataList)
-    d.revision++
-  }
-
-  @transaction @trace(TraceLevel.Suppress)
-  protected onDrop(e: DragEvent): void {
-    const path = e.composedPath()
-    const d = this.drag
-    this.currentEvent = e
-    d.stage = DragStage.Dropped
-    d.associatedDataList = grabAssociatedDataList(path, SymAssociatedData, 'drag', 'dragImportance', this.drag.associatedDataList)
-    d.dropPositionX = e.clientX
-    d.dropPositionY = e.clientY
-    d.dropped = true
-    d.revision++
-  }
-
-  @transaction @trace(TraceLevel.Suppress)
-  protected onDragEnd(e: DragEvent): void {
-    const path = e.composedPath()
-    const d = this.drag
-    Transaction.runAs({ standalone: true }, () => {
-      this.currentEvent = e
-      d.stage = DragStage.Finished
-      d.associatedDataList = grabAssociatedDataList(path, SymAssociatedData, 'drag', 'dragImportance', this.drag.associatedDataList)
-      d.dropPositionX = e.clientX
-      d.dropPositionY = e.clientY
-      d.revision++
-    })
-    d.draggingSource = undefined
-    d.draggingData = undefined
-    d.draggingStartX = Infinity
-    d.draggingStartY = Infinity
-    d.draggingPositionX = Infinity
-    d.draggingPositionY = Infinity
-    d.dropPositionX = Infinity
-    d.dropPositionY = Infinity
-    d.dropped = false
-    d.revision++
-  }
-
-  @transaction @trace(TraceLevel.Suppress)
-  protected onResize(entries: Array<ResizeObserverEntry>): void {
-    const r = this.resize
-    r.revision++
-    r.resizedElements = entries.map(entry => {
-      const element = entry.target as Element
-      return {
-        borderBoxSize: entry.borderBoxSize,
-        contentBoxSize: entry.contentBoxSize,
-        contentRect: entry.contentRect,
-        resizeData: element.associatedData.resize,
-      }
-    })
-    r.associatedDataList = entries.map(x => {
-      const element = x.target as Element
-      return element.associatedData
-    })
-  }
-
-  protected setPointerCapture(pointerId: number): boolean {
-    this.eventSource?.setPointerCapture(pointerId)
-    return this.eventSource instanceof HTMLElement
-  }
-
-  protected releasePointerCapture(pointerId: number): boolean {
-    this.eventSource?.releasePointerCapture(pointerId)
-    return false
-  }
-}
-=======
-// The below copyright notice and the license permission notice
-// shall be included in all copies or substantial portions.
-// Copyright (C) 2019-2021 Yury Chetyrko <ychetyrko@gmail.com>
-// MIT License: https://raw.githubusercontent.com/nezaboodka/reactronic-front-web/master/LICENSE
-// By contributing, you agree that your contributions will be
-// automatically licensed under the license referred above.
-
-import { transaction, trace, TraceLevel, sensitive, Sensitivity, Ref, Transaction } from 'reactronic'
-import { Sensors, grabAssociatedData, PointerButton } from '../core/api'
-import { internalInstance } from '../core/System'
-import { SymAssociatedData } from './HtmlApiExt'
-import { DragStage, DragSensor, ResizeSensor } from './HtmlSensor'
-
-export class HtmlSensors extends Sensors {
-  private readonly resizeObserver: ResizeObserver
-  currentEvent: Event | undefined = undefined
-  eventSource?: HTMLElement | null
-
-  readonly drag: DragSensor
-  readonly resize: ResizeSensor
-
-  constructor() {
-    super()
-    this.eventSource = undefined
-    this.drag = new DragSensor(Ref.to(this).currentEvent)
-    this.resize = new ResizeSensor()
-    this.resizeObserver = new ResizeObserver(this.onResize)
-  }
-
-  observeResizeOfRenderingElement(value: boolean): void {
-    const instance = internalInstance<Element>()
-    if (value !== instance.isResizeSensorEnabled) {
-      if (value)
-        this.resizeObserver.observe(instance.native!) // eslint-disable-line @typescript-eslint/no-non-null-assertion
-      else
-        this.resizeObserver.unobserve(instance.native!) // eslint-disable-line @typescript-eslint/no-non-null-assertion
-      instance.isResizeSensorEnabled = value
-    }
-  }
-
-  preventDefault(): void {
-    if (this.currentEvent !== undefined)
-      this.currentEvent.preventDefault()
-  }
-
-  stopPropagation(): void {
-    if (this.currentEvent !== undefined)
-      this.currentEvent.stopPropagation()
-  }
-
-  @transaction
-  listen(element: HTMLElement | undefined, enabled: boolean = true): void {
-    const existing = this.eventSource
-    if (element !== existing) {
-      if (existing) {
-        existing.removeEventListener('focusin', this.onFocusIn, { capture: true })
-        existing.removeEventListener('focusout', this.onFocusOut, { capture: true })
-        existing.removeEventListener('pointermove', this.onPointerMove, { capture: true })
-        existing.removeEventListener('pointerdown', this.onPointerDown, { capture: true })
-        existing.removeEventListener('pointerup', this.onPointerUp, { capture: true })
-        existing.removeEventListener('lostpointercapture', this.onLostPointerCapture, { capture: true })
-        existing.removeEventListener('click', this.onClick, { capture: true })
-        existing.removeEventListener('dblclick', this.onDblClick, { capture: true })
-        existing.removeEventListener('touchstart', this.onTouchStart, { capture: true })
-        existing.removeEventListener('touchend', this.onTouchEnd, { capture: true })
-        existing.removeEventListener('wheel', this.onWheel, { capture: true })
-        existing.removeEventListener('keydown', this.onKeyDown, { capture: true })
-        existing.removeEventListener('keyup', this.onKeyUp, { capture: true })
-        existing.removeEventListener('dragstart', this.onDragStart, { capture: true })
-        existing.removeEventListener('dragenter', this.onDragEnter, { capture: false })
-        existing.removeEventListener('dragleave', this.onDragLeave, { capture: false })
-        existing.removeEventListener('dragover', this.onDragOver, { capture: true })
-        existing.removeEventListener('drop', this.onDrop, { capture: true })
-        existing.removeEventListener('dragend', this.onDragEnd, { capture: true })
-      }
-      this.eventSource = element
-      if (element && enabled) {
-        element.addEventListener('focusin', this.onFocusIn, { capture: true })
-        element.addEventListener('focusout', this.onFocusOut, { capture: true })
-        element.addEventListener('pointerover', this.onPointerOver, { capture: true })
-        element.addEventListener('pointermove', this.onPointerMove, { capture: true })
-        element.addEventListener('pointerdown', this.onPointerDown, { capture: true })
-        element.addEventListener('pointerup', this.onPointerUp, { capture: true })
-        element.addEventListener('lostpointercapture', this.onLostPointerCapture, { capture: true })
-        element.addEventListener('click', this.onClick, { capture: true })
-        element.addEventListener('dblclick', this.onDblClick, { capture: true })
-        element.addEventListener('touchstart', this.onTouchStart, { capture: true })
-        element.addEventListener('touchend', this.onTouchEnd, { capture: true })
-        element.addEventListener('wheel', this.onWheel, { capture: true })
-        element.addEventListener('keydown', this.onKeyDown, { capture: true })
-        element.addEventListener('keyup', this.onKeyUp, { capture: true })
-        element.addEventListener('dragstart', this.onDragStart, { capture: true })
-        element.addEventListener('dragover', this.onDragOver, { capture: true })
-        element.addEventListener('drop', this.onDrop, { capture: true })
-        element.addEventListener('dragend', this.onDragEnd, { capture: true })
-      }
-    }
-  }
-
-  @transaction @trace(TraceLevel.Suppress)
-  resetFocus(): void {
-    const ei = this.eventSource?.associatedData?.focus
-    this.trackFocus(ei ? [ei] : [], true)
-    this.eventSource?.focus()
-  }
-
-  @transaction @trace(TraceLevel.Suppress)
-  protected onFocusIn(e: FocusEvent): void {
-    const path = e.composedPath()
-    this.currentEvent = e
-    this.doFocusIn(
-      grabAssociatedData(path, SymAssociatedData, 'focus', 'focusImportance', this.focus.associatedDataPath))
-  }
-
-  @transaction @trace(TraceLevel.Suppress)
-  protected onFocusOut(e: FocusEvent): void {
-    const path = e.composedPath()
-    this.currentEvent = e
-    this.doFocusOut(
-      grabAssociatedData(path, SymAssociatedData, 'focus', 'focusImportance', this.focus.associatedDataPath))
-  }
-
-  @transaction @trace(TraceLevel.Suppress)
-  protected onPointerOver(e: PointerEvent): void {
-    const path = e.composedPath()
-    this.currentEvent = e
-    this.doPointerOver(
-      grabAssociatedData(path, SymAssociatedData, 'pointer', 'pointerImportance', this.pointer.associatedDataPath),
-      grabAssociatedData(path, SymAssociatedData, 'hover', 'hoverImportance', this.hover.associatedDataPath),
-      e.clientX, e.clientY)
-  }
-
-  @transaction @trace(TraceLevel.Suppress)
-  protected onPointerMove(e: PointerEvent): void {
-    const path = e.composedPath()
-    this.currentEvent = e
-    this.doPointerMove(
-      grabAssociatedData(path, SymAssociatedData, 'pointer', 'pointerImportance', this.pointer.associatedDataPath),
-      e.pointerId, e.clientX, e.clientY)
-  }
-
-  @transaction @trace(TraceLevel.Suppress)
-  protected onPointerDown(e: PointerEvent): void {
-    const path = e.composedPath()
-    this.currentEvent = e
-    this.doPointerDown(
-      grabAssociatedData(path, SymAssociatedData, 'pointer', 'pointerImportance', this.pointer.associatedDataPath),
-      grabAssociatedData(path, SymAssociatedData, 'focus', 'focusImportance', this.focus.associatedDataPath),
-      e.pointerId, e.buttons, e.clientX, e.clientY)
-  }
-
-  @transaction @trace(TraceLevel.Suppress)
-  protected onPointerUp(e: PointerEvent): void {
-    const path = e.composedPath()
-    this.currentEvent = e
-    this.doPointerUp(
-      grabAssociatedData(path, SymAssociatedData, 'pointer', 'pointerImportance', this.pointer.associatedDataPath),
-      grabAssociatedData(path, SymAssociatedData, 'focus', 'focusImportance', this.focus.associatedDataPath),
-      e.pointerId, e.buttons, e.clientX, e.clientY)
-  }
-
-  @transaction @trace(TraceLevel.Suppress)
-  protected onLostPointerCapture(e: PointerEvent): void {
-    const path = e.composedPath()
-    this.currentEvent = e
-    this.doPointerCancel(
-      grabAssociatedData(path, SymAssociatedData, 'pointer', 'pointerImportance', this.pointer.associatedDataPath),
-      grabAssociatedData(path, SymAssociatedData, 'focus', 'focusImportance', this.focus.associatedDataPath),
-      e.pointerId, e.buttons, e.clientX, e.clientY)
+    this.draggingAssociatedDataPath = undefined
   }
 
   @transaction @trace(TraceLevel.Suppress)
@@ -794,5 +440,4 @@
     this.eventSource?.releasePointerCapture(pointerId)
     return false
   }
-}
->>>>>>> c36c4b1b
+}